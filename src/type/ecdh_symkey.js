--- conflicted
+++ resolved
@@ -62,10 +62,8 @@
   return util.concatUint8Array([new Uint8Array([this.data.length]), this.data]);
 };
 
-<<<<<<< HEAD
-export default ECDHSymmetricKey;
-=======
 ECDHSymmetricKey.fromClone = function (clone) {
   return new ECDHSymmetricKey(clone.data);
 };
->>>>>>> 0fdf5281
+
+export default ECDHSymmetricKey;